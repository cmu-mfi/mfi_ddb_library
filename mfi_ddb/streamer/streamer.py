--- conflicted
+++ resolved
@@ -49,18 +49,6 @@
         kv_client = globals()[TOPIC_CLIENTS['kv'][0]](config, kv_topic_family)
         blob_client = globals()[TOPIC_CLIENTS['blob'][0]](config, blob_topic_family)
         
-<<<<<<< HEAD
-        self.__client.connect(data_adp.component_ids) #Establishes MQTT connection and registers components (topics)
-        
-        self.__data_adp.get_data()
-        print("WARNING: Waiting for birth data to be populated in the data adapter for all components...")
-        while any(not bool(value) for value in self.__data_adp.data.values()):
-            time.sleep(0.1)
-            self.__data_adp.get_data()
-        
-        print("Birth data populated in the data adapter for all components.")
-        
-=======
         kv_payload = self.__generate_birth_kv_payload(self.__data_adp)
         blob_birth_payload = get_blob_json_payload_from_dict(data = kv_payload,
                                                              file_name = f'{trial_id}_metadata_birth.json',
@@ -83,7 +71,6 @@
         
         # 4. publish the birth message of the data adapter        
         # `````````````````````````````````````````````````````````````````````````
->>>>>>> 9f7fcfb5
         self.__client.publish_birth(self.__data_adp.attributes, self.__data_adp.data)
         self.__data_adp.clear_data_buffer()
         
